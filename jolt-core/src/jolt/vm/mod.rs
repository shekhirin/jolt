--- conflicted
+++ resolved
@@ -502,44 +502,11 @@
         let chunks_x_comms = commit_to_chunks(&chunks_x);
         let chunks_y_comms = commit_to_chunks(&chunks_y);
         let lookup_outputs_comms = commit_to_chunks(&lookup_outputs);
-<<<<<<< HEAD
         let packed_flags_comm = HyraxCommitment::commit_slice(&packed_flags, &hyrax_generators);
         let circuit_flags_comm = commit_to_chunks(&circuit_flags_bits);
         drop(_guard);
 
         // Flattening this out into a Vec<F> and chunking into PADDED_TRACE_LEN-sized chunks 
-=======
-        let packed_flags_comm = vec![HyraxCommitment::commit_slice(
-            &packed_flags,
-            &hyrax_generators,
-        )];
-        let circuit_flags_comm = commit_to_chunks(&circuit_flags_bits);
-        drop(_guard);
-
-        let span = tracing::span!(tracing::Level::INFO, "conversions");
-        let _guard = span.enter();
-        let memory_comms = jolt_commitments
-            .read_write_memory
-            .a_v_read_write_commitments
-            .clone();
-        let dim_read_comms =
-            jolt_commitments.instruction_lookups.dim_read_commitment[0..C].to_vec();
-        drop(_guard);
-
-        let jolt_commitments_spartan = [
-            bytecode_comms,
-            packed_flags_comm,
-            memory_comms,
-            chunks_x_comms,
-            chunks_y_comms,
-            dim_read_comms,
-            lookup_outputs_comms,
-            circuit_flags_comm,
-        ]
-        .concat();
-
-        // Flattening this out into a Vec<F> and chunking into PADDED_TRACE_LEN-sized chunks
->>>>>>> 4f74b5cb
         // will be the exact witness vector to feed into the R1CS
         // after pre-pending IO and appending the AUX
         let inputs: R1CSInputs<F> = R1CSInputs::new(
@@ -555,7 +522,6 @@
             circuit_flags_bits,
         );
 
-<<<<<<< HEAD
         let (key, witness_segments, io_aux_commitments) = R1CSProof::<F,G>::compute_witness_commit(
             32, 
             C, 
@@ -578,16 +544,6 @@
             key,
             witness_segments,
             transcript
-=======
-        let proof = R1CSProof::prove::<F>(
-            32,
-            C,
-            padded_trace_len,
-            inputs,
-            hyrax_generators.clone(),
-            &jolt_commitments_spartan,
-            transcript,
->>>>>>> 4f74b5cb
         )
         .expect("proof failed");
 
