--- conflicted
+++ resolved
@@ -92,15 +92,13 @@
 
   #[tracing::instrument(name = "JoltCircuit::synthesize_witnesses", skip_all)]
   fn synthesize_witnesses(&self) -> Vec<Vec<F>> {
-
-<<<<<<< HEAD
     let mut step_z = self.inputs.clone_to_stepwise();
 
     // Compute the aux
     let span = tracing::span!(tracing::Level::INFO, "calc_aux");
     let _guard = span.enter();
     step_z.par_iter_mut().enumerate().for_each(|(i, step)| {
-      R1CSBuilder::<F>::calculate_aux(step);
+      R1CSBuilder::calculate_aux(step);
     });
 
     step_z
@@ -178,29 +176,9 @@
       let mut step: Vec<F> = Vec::with_capacity(num_inputs_per_step + AUX_VARS_PER_STEP);
       let program_counter = if step_index > 0 && self.bytecode_a[step_index] == F::ZERO {
         F::ZERO
-=======
-    // // Allocate memory
-    let mut step_z: Vec<Vec<F>> = Vec::with_capacity(TRACE_LEN);
-    // for _ in 0..TRACE_LEN {
-    //     let step_i: Vec<F> = Vec::with_capacity(self.inputs.len());
-    //     step_z.push(step_i);
-    // }
-
-    // // Allocate the inputs 
-    // step_z.par_iter_mut().enumerate().for_each(|(i, step)| {
-
-    // });
-
-    // Allocate the aux
-    let all_step_z = (0..TRACE_LEN).into_par_iter().map(|i| {
-      let mut step_z = Vec::with_capacity(TRACE_LEN); 
-      let program_counter = if i > 0 && self.inputs[0][i] == F::from(0) {
-          F::from(0)
->>>>>>> 00448206
       } else {
         self.bytecode_a[step_index] * F::from(4u64) + F::from(RAM_START_ADDRESS)
       };
-<<<<<<< HEAD
       // TODO(sragss / arasu arun): This indexing strategy is stolen from old -- but self.trace_len here is self.bytecode_a.len() -- not sure why we're using that to split inputs.
 
       // 1 is constant, 0s in slots 1, 2 are filled by aux computation
@@ -247,29 +225,11 @@
       }
 
       assert_eq!(num_inputs_per_step, step.len());
-=======
-      step_z.extend([F::from(1), F::from(0), F::from(0), F::from(i as u64), program_counter]);
-      for j in 0..self.inputs.len() {
-          let max_k = (self.inputs[j].len() - i - 1) / TRACE_LEN;
-          for k in 0..=max_k {
-              step_z.push(self.inputs[j][i + k * TRACE_LEN]);
-          }
-      }
-
-      R1CSBuilder::calculate_aux::<F>(&mut step_z);
-      step_z 
-    })
-    .collect::<Vec<Vec<F>>>();
->>>>>>> 00448206
 
       step
     }).collect();
 
-<<<<<<< HEAD
     stepwise
-=======
-    Ok(all_step_z)
->>>>>>> 00448206
   }
 
 
@@ -332,15 +292,10 @@
       let jolt_circuit = JoltCircuit::<F>::new_from_inputs(num_steps, inputs.clone());
       drop(_enter);
       
-<<<<<<< HEAD
       let span = tracing::span!(tracing::Level::TRACE, "shape_stuff");
       let _enter = span.enter();
-      let mut jolt_shape = R1CSBuilder::<F>::default(); 
-      R1CSBuilder::<F>::get_matrices(&mut jolt_shape); 
-=======
       let mut jolt_shape = R1CSBuilder::default(); 
       R1CSBuilder::get_matrices(&mut jolt_shape); 
->>>>>>> 00448206
       let constraints_F = jolt_shape.convert_to_field(); 
       let shape_single = R1CSShape::<G1> {
           A: constraints_F.0,
